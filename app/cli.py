--- conflicted
+++ resolved
@@ -124,17 +124,7 @@
         default="INFO",
         help="Set the logging level (default: INFO)"
     )
-<<<<<<< HEAD
-    
-    parser.add_argument(
-        "--param-grids",
-        type=str,
-        help="Path to JSON file specifying parameter grids for each model."
-    )
-    
-=======
-
->>>>>>> f0e5e67f
+
     return parser
 
 
@@ -240,14 +230,10 @@
             test_ratio=args.test_ratio,
             target_size=tuple(args.image_size),
             random_seed=args.random_seed,
-<<<<<<< HEAD
-            param_grids=args.param_grids,
-=======
             device=device,
             batch_size=args.batch_size,
             epochs=args.epochs,
             model_params=model_params,  # Pass model parameters to config
->>>>>>> f0e5e67f
         )
 
         # Create and run pipeline
