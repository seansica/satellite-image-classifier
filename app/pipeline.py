<<<<<<< HEAD
# app/satellite_classifier/pipeline.py
import time
from dataclasses import dataclass
from pathlib import Path
from typing import Dict, List, Optional

=======
from dataclasses import dataclass, field
from pathlib import Path
import time
from typing import List, Optional, Tuple, Union
>>>>>>> f0e5e67f
import numpy as np
import pandas as pd
from torchvision import transforms
import torch
from torch.utils.data import DataLoader
from tqdm import tqdm

<<<<<<< HEAD
from .core.base import Dataset, EvaluationResult
from .data.dataset import DatasetLoader
from .data.splits import create_train_test_split
from .evaluation.metrics import evaluate_model
from .evaluation.visualization import (plot_confusion_matrix,
                                       plot_grid_search_results,
                                       plot_roc_curves,
                                       save_grid_search_results,
                                       save_metrics_summary)
=======
from .models.registry import LazyModel
from .core.base import EvaluationResult
from .data.dataset import Dataset, DatasetMetadata
>>>>>>> f0e5e67f
from .features.base import FeatureExtractor
from .models.base import Model



@dataclass
class PipelineConfig:
    """Configuration for the classification pipeline."""
    data_path: Path
    output_path: Path
    feature_extractor: FeatureExtractor
    models: List["LazyModel"]
    device: torch.device
    train_ratio: float = 1.0
    test_ratio: float = 1.0
    target_size: tuple[int, int] = (128, 128)
    random_seed: int = 42
<<<<<<< HEAD
    param_grids: Optional[dict] = None
=======
    batch_size: int = 32
    num_workers: int = 4
    learning_rate: float = 0.001
    epochs: int = 1
    patience: int = 10

    # Model-specific parameters
    model_params: dict = field(default_factory=dict)  # Store model-specific parameters

>>>>>>> f0e5e67f

class Pipeline:
    def __init__(self, config: PipelineConfig):
        self.config = config
        self.config.output_path.mkdir(parents=True, exist_ok=True)
        (self.config.output_path / "plots").mkdir(exist_ok=True)
        (self.config.output_path / "metrics").mkdir(exist_ok=True)

        # Move feature extractor to device
        self.config.feature_extractor.to(self.config.device)

        # Set random seeds for reproducibility
        torch.manual_seed(config.random_seed)
        if torch.cuda.is_available():
            torch.cuda.manual_seed(config.random_seed)

    def run(self) -> List[EvaluationResult]:
        print("Starting satellite image classification pipeline...")

        # Load datasets
        train_dataset, val_dataset, test_dataset = self._load_dataset()
        print(
            f"Loaded datasets - Train: {len(train_dataset)}, "
            f"Val: {len(val_dataset)}, Test: {len(test_dataset)} images"
        )
<<<<<<< HEAD
        print(f"Train set size: {len(X_train)}, Test set size: {len(X_test)}")

        # Load parameter grids if provided
        param_grids = None
        if self.config.param_grids:
            import json
            with open(self.config.param_grids, 'r') as f:
                param_grids = json.load(f)
        
        # Train and evaluate models
        results = []
        for model in self.config.models:
            print(f"\nProcessing model: {model.name}")

            training_time = -1.0
            # Check for grid search 
            if param_grids:
                param_grid = param_grids.get(model.name, {})

                if param_grid:
                    print("Tuning hyperparameters...")

                    # Start grid search
                    start_time = time.time()
                    gs_results = model.tune_hyperparameters(
                        X_train, y_train, param_grid
                    )
                    training_time = time.time() - start_time
                    print("Done Grid Search")
                    print(f"Best parameters for {model.name}: {gs_results.best_params_}")

                    # Save results
                    self._save_grid_search_results(gs_results.cv_results_, model.name)

                    # Use the trained best estimator for evaluation
                    tuned_model = gs_results.best_estimator_
                else:
                    print(f"No Grid Search Parameters given for {model.name}")
            
            # Use either tuned_model or the original model
            if tuned_model:
                print(f"Evaluating {model.name} (best estimator)...")
                eval_model = tuned_model
            else:
                print(f"\nTraining {model.name}...")
                start_time = time.time()
                model.fit(X_train, y_train)
                training_time = time.time() - start_time
                eval_model = model
                print(f"Training time: {training_time:.2f}s")

            # Evaluate the model
            result = evaluate_model(
                eval_model,
                model.name,
                X_test,
                y_test,
                dataset.class_names,
                training_time
            )

            # Save evaluation results
            self._save_results(result, dataset.class_names)

            results.append(result)

            print(f"{model.name} Results:")
            print(f"Accuracy:  {result.accuracy:.4f}")
            print(f"Precision: {result.precision:.4f}")
            print(f"Recall:    {result.recall:.4f}")
            print(f"F1 Score:  {result.f1_score:.4f}")
        
=======

        # Create data loaders
        train_loader = self._create_loader(train_dataset, shuffle=True)
        val_loader = self._create_loader(val_dataset, shuffle=False)
        test_loader = self._create_loader(test_dataset, shuffle=False)

        # Get a sample batch to determine feature dimension
        sample_inputs, _ = next(iter(train_loader))
        sample_inputs = sample_inputs.to(self.config.device)
        sample_features = self.config.feature_extractor.extract(sample_inputs)
        input_dim = sample_features.shape[1]

        print(f"Feature dimension: {input_dim}")

        results = []
        for model_wrapper in self.config.models:
            # Initialize model with correct dimensions
            model = model_wrapper.create(
                input_dim=input_dim,
                num_classes=len(train_dataset.class_names),
                model_params=self.config.model_params,
            ).to(self.config.device)

            print(f"\nTraining {model.name}...")
            start_time = time.time()

            # Train the model
            self._train_model(model, train_loader, val_loader)
            training_time = time.time() - start_time

            # Evaluate on all splits
            splits = [
                ("train", train_loader),
                ("val", val_loader),
                ("test", test_loader),
            ]

            for split_name, loader in splits:
                predictions, labels = self._get_predictions(model, loader)

                result = evaluate_model(
                    model=model,
                    class_names=train_dataset.class_names,
                    training_time=training_time,
                    dataset_split=split_name,
                    features=predictions,
                    labels=labels,
                )
                self._save_results(result, train_dataset.class_names)
                results.append(result)

>>>>>>> f0e5e67f
        return results

    def _create_loader(self, dataset: Dataset, shuffle: bool = False) -> DataLoader:
        """Create a DataLoader for a dataset."""
        return DataLoader(
            dataset,
            batch_size=self.config.batch_size,
            shuffle=shuffle,
            num_workers=self.config.num_workers,
            pin_memory=True,
        )

    def _train_model(
        self,
        model: Model,
        train_loader: DataLoader,
        val_loader: Optional[DataLoader] = None,
    ) -> None:
        """Train a model using the configured parameters."""
        # Setup optimizer
        optimizer = torch.optim.Adam(model.parameters(), lr=self.config.learning_rate)

        # Training loop
        best_val_loss = float("inf")
        patience_counter = 0

        for epoch in range(self.config.epochs):
            # Training phase
            model.train()
            train_loss = 0.0
            train_batches = tqdm(
                train_loader, desc=f"Epoch {epoch + 1}/{self.config.epochs}"
            )

            for batch in train_batches:
                # Move batch to device and extract features
                inputs, targets = batch
                inputs = inputs.to(self.config.device)
                targets = targets.to(self.config.device)

                # Extract features and ensure they require gradients
                features = self.config.feature_extractor.extract(inputs)
                if not features.requires_grad:
                    features = features.detach().requires_grad_(True)

                # Training step
                loss = model.train_step((features, targets), optimizer)
                train_loss += loss

                # Update progress bar
                train_batches.set_postfix({"loss": f"{loss:.4f}"})

            avg_train_loss = train_loss / len(train_loader)

            # Validation phase
            if val_loader is not None:
                val_loss = self._validate_model(model, val_loader)
                print(
                    f"Epoch {epoch + 1} - Train Loss: {avg_train_loss:.4f}, Val Loss: {val_loss:.4f}"
                )

                # Early stopping
                if val_loss < best_val_loss:
                    best_val_loss = val_loss
                    patience_counter = 0
                else:
                    patience_counter += 1
                    if patience_counter >= self.config.patience:
                        print(f"Early stopping after {epoch + 1} epochs")
                        break
            else:
                print(f"Epoch {epoch + 1} - Train Loss: {avg_train_loss:.4f}")

    def _validate_model(self, model: Model, val_loader: DataLoader) -> float:
        """Validate a model and return average validation loss."""
        model.eval()
        total_loss = 0.0

        with torch.no_grad():
            for batch in val_loader:
                # Move batch to device and extract features
                inputs, targets = batch
                inputs = inputs.to(self.config.device)
                targets = targets.to(self.config.device)

                # Extract features
                features = self.config.feature_extractor.extract(inputs)

                # Validation step
                loss = model.validation_step((features, targets))
                total_loss += loss

        return total_loss / len(val_loader)

    def _get_predictions(
        self, model: Model, loader: DataLoader
    ) -> Tuple[torch.Tensor, torch.Tensor]:
        """Get model predictions for a dataset."""
        model.eval()
        all_predictions = []
        all_labels = []
        all_features = []  # Store features for evaluation

        with torch.no_grad():
            for inputs, labels in loader:
                # Move input to device and extract features
                inputs = inputs.to(self.config.device)
                features = self.config.feature_extractor.extract(inputs)
                all_features.append(features.cpu())  # Store features

                # Get predictions
                predictions = model(features).argmax(dim=1)

                # Collect results
                all_predictions.append(predictions.cpu())
                all_labels.append(labels)

        # Concatenate all batches
        all_features = torch.cat(all_features)  # Features for evaluation
        all_predictions = torch.cat(all_predictions)
        all_labels = torch.cat(all_labels)

        return all_features, all_labels  # Return features instead of predictions

    def _load_dataset(self) -> Tuple[Dataset, Dataset, Dataset]:
        """Load and prepare the datasets."""
        # Create the transform for loading and preprocessing images
        transform = transforms.Compose(
            [
                transforms.Resize(self.config.target_size),
                transforms.ToTensor(),
                transforms.Normalize(
                    mean=[0.485, 0.456, 0.406], std=[0.229, 0.224, 0.225]
                ),
            ]
        )

        # Load all splits
        train_data_dir = self.config.data_path / "train_rgb"
        val_data_dir = self.config.data_path / "validate_rgb"
        test_data_dir = self.config.data_path / "test_rgb"

        # Load images and labels for each split
        train_images, train_labels = self._load_split(train_data_dir)
        val_images, val_labels = self._load_split(val_data_dir)
        test_images, test_labels = self._load_test_split(test_data_dir)

        # Create metadata
        metadata = DatasetMetadata(
            name=self.config.data_path.name,
            class_names=self._get_class_names(train_data_dir),
            n_classes=len(self._get_class_names(train_data_dir)),
            n_samples=len(train_images) + len(val_images) + len(test_images),
            data_path=self.config.data_path,
        )

        # Create dataset objects
        train_dataset = Dataset(train_images, train_labels, metadata, transform)
        val_dataset = Dataset(val_images, val_labels, metadata, transform)
        test_dataset = Dataset(test_images, test_labels, metadata, transform)

        # Move to device
        return (
            train_dataset.to(self.config.device),
            val_dataset.to(self.config.device),
            test_dataset.to(self.config.device),
        )

    def _load_split(self, split_dir: Path) -> Tuple[List[torch.Tensor], List[str]]:
        """Load images and labels from a directory split."""
        images = []
        labels = []

        for class_dir in split_dir.iterdir():
            if not class_dir.is_dir():
                continue

            # Get image files
            image_files = list(class_dir.glob("*.jpg")) + list(class_dir.glob("*.png"))

            # Apply train_ratio if less than 1.0
            if self.config.train_ratio < 1.0:
                num_samples = int(len(image_files) * self.config.train_ratio)
                if num_samples > 0:
                    rng = np.random.RandomState(self.config.random_seed)
                    image_files = rng.choice(
                        image_files, size=num_samples, replace=False
                    ).tolist()
                else:
                    # Ensure at least one sample per class
                    image_files = image_files[:1]

            for img_path in tqdm(image_files, desc=f"Loading {class_dir.name}"):
                images.append(img_path)
                labels.append(class_dir.name)

        return images, labels

    def _load_test_split(self, test_dir: Path) -> Tuple[List[torch.Tensor], List[str]]:
        """Load test images and labels.

        The test set is organized differently from train/val:
        - Images are in a flat directory without class subdirectories
        - Labels are in a CSV file with numeric class indices
        - File naming follows pattern 'image_XXXXX_img.jpg'
        """
        images = []
        labels = []

        # Get ordered list of class names from training directory for index mapping
        class_names = self._get_class_names(self.config.data_path / "train_rgb")

        # Create index to class name mapping
        idx_to_class = {idx: name for idx, name in enumerate(class_names)}

        # Load test labels
        labels_file = self.config.data_path / "test_labels.csv"
        df = pd.read_csv(labels_file)

        # First collect all valid images and labels
        valid_samples = []
        for _, row in df.iterrows():
            # Map numeric class index to class name
            class_idx = int(row["class"])
            if class_idx not in idx_to_class:
                continue

            class_name = idx_to_class[class_idx]

            # Handle both .png and .jpg extensions
            img_path_png = test_dir / f"image_{str(row['id']).zfill(5)}_img.png"
            img_path_jpg = test_dir / f"image_{str(row['id']).zfill(5)}_img.jpg"

            if img_path_png.exists():
                valid_samples.append((img_path_png, class_name))
            elif img_path_jpg.exists():
                valid_samples.append((img_path_jpg, class_name))

        # Apply test_ratio if less than 1.0
        if self.config.test_ratio < 1.0 and valid_samples:
            num_samples = int(len(valid_samples) * self.config.test_ratio)
            if num_samples > 0:
                rng = np.random.RandomState(self.config.random_seed)
                indices = rng.choice(
                    len(valid_samples), size=num_samples, replace=False
                )
                valid_samples = [valid_samples[i] for i in indices]
            else:
                # Ensure at least one sample if possible
                valid_samples = valid_samples[:1]

        # Unzip the samples into separate lists
        images, labels = zip(*valid_samples) if valid_samples else ([], [])

        if not images:
            raise ValueError(
                f"No test images found in {test_dir}. "
                "Check that the test directory and labels file are properly structured."
            )

        return images, labels

    def _get_class_names(self, train_dir: Path) -> List[str]:
        """Get sorted list of class names from training directory."""
        return sorted([d.name for d in train_dir.iterdir() if d.is_dir()])

    def _process_dataset(
        self, dataset: Dataset, desc: str = "Processing dataset"
    ) -> Tuple[np.ndarray, np.ndarray]:
        """Process a dataset to extract features and get labels."""
        dataloader = DataLoader(
            dataset,
            batch_size=self.config.batch_size,
            shuffle=False,  # Keep order consistent for feature extraction
            num_workers=self.config.num_workers,
            pin_memory=True,
        )
<<<<<<< HEAD
        
        # Save metrics summary
        save_metrics_summary(
            result,
            self.config.output_path / "metrics"
        )


    def _save_grid_search_results(
        self,
        results,
        model_name
    ) -> None:
        save_grid_search_results(results, model_name, self.config.output_path / "grid_search")
        plot_grid_search_results(results, model_name, self.config.output_path / "grid_search")
=======

        all_features = []
        all_labels = []

        with torch.no_grad():
            for images, labels in tqdm(dataloader, desc=desc):
                # Extract features
                features = self.config.feature_extractor.extract(images)

                # Move to CPU and convert to numpy
                features = features.cpu().numpy()
                labels = labels.cpu().numpy()

                all_features.append(features)
                all_labels.append(labels)

        # Concatenate all batches
        return (np.concatenate(all_features), np.concatenate(all_labels))

    def _save_results(self, result: EvaluationResult, class_names: List[str]) -> None:
        """Save evaluation results and plots."""
        plot_confusion_matrix(result, class_names, self.config.output_path / "plots")
        plot_roc_curves(result, self.config.output_path / "plots")
        save_metrics_summary(result, self.config.output_path / "metrics")
>>>>>>> f0e5e67f
<|MERGE_RESOLUTION|>--- conflicted
+++ resolved
@@ -1,16 +1,7 @@
-<<<<<<< HEAD
-# app/satellite_classifier/pipeline.py
-import time
-from dataclasses import dataclass
-from pathlib import Path
-from typing import Dict, List, Optional
-
-=======
 from dataclasses import dataclass, field
 from pathlib import Path
 import time
 from typing import List, Optional, Tuple, Union
->>>>>>> f0e5e67f
 import numpy as np
 import pandas as pd
 from torchvision import transforms
@@ -18,21 +9,9 @@
 from torch.utils.data import DataLoader
 from tqdm import tqdm
 
-<<<<<<< HEAD
-from .core.base import Dataset, EvaluationResult
-from .data.dataset import DatasetLoader
-from .data.splits import create_train_test_split
-from .evaluation.metrics import evaluate_model
-from .evaluation.visualization import (plot_confusion_matrix,
-                                       plot_grid_search_results,
-                                       plot_roc_curves,
-                                       save_grid_search_results,
-                                       save_metrics_summary)
-=======
 from .models.registry import LazyModel
 from .core.base import EvaluationResult
 from .data.dataset import Dataset, DatasetMetadata
->>>>>>> f0e5e67f
 from .features.base import FeatureExtractor
 from .models.base import Model
 
@@ -50,9 +29,6 @@
     test_ratio: float = 1.0
     target_size: tuple[int, int] = (128, 128)
     random_seed: int = 42
-<<<<<<< HEAD
-    param_grids: Optional[dict] = None
-=======
     batch_size: int = 32
     num_workers: int = 4
     learning_rate: float = 0.001
@@ -62,7 +38,6 @@
     # Model-specific parameters
     model_params: dict = field(default_factory=dict)  # Store model-specific parameters
 
->>>>>>> f0e5e67f
 
 class Pipeline:
     def __init__(self, config: PipelineConfig):
@@ -88,80 +63,6 @@
             f"Loaded datasets - Train: {len(train_dataset)}, "
             f"Val: {len(val_dataset)}, Test: {len(test_dataset)} images"
         )
-<<<<<<< HEAD
-        print(f"Train set size: {len(X_train)}, Test set size: {len(X_test)}")
-
-        # Load parameter grids if provided
-        param_grids = None
-        if self.config.param_grids:
-            import json
-            with open(self.config.param_grids, 'r') as f:
-                param_grids = json.load(f)
-        
-        # Train and evaluate models
-        results = []
-        for model in self.config.models:
-            print(f"\nProcessing model: {model.name}")
-
-            training_time = -1.0
-            # Check for grid search 
-            if param_grids:
-                param_grid = param_grids.get(model.name, {})
-
-                if param_grid:
-                    print("Tuning hyperparameters...")
-
-                    # Start grid search
-                    start_time = time.time()
-                    gs_results = model.tune_hyperparameters(
-                        X_train, y_train, param_grid
-                    )
-                    training_time = time.time() - start_time
-                    print("Done Grid Search")
-                    print(f"Best parameters for {model.name}: {gs_results.best_params_}")
-
-                    # Save results
-                    self._save_grid_search_results(gs_results.cv_results_, model.name)
-
-                    # Use the trained best estimator for evaluation
-                    tuned_model = gs_results.best_estimator_
-                else:
-                    print(f"No Grid Search Parameters given for {model.name}")
-            
-            # Use either tuned_model or the original model
-            if tuned_model:
-                print(f"Evaluating {model.name} (best estimator)...")
-                eval_model = tuned_model
-            else:
-                print(f"\nTraining {model.name}...")
-                start_time = time.time()
-                model.fit(X_train, y_train)
-                training_time = time.time() - start_time
-                eval_model = model
-                print(f"Training time: {training_time:.2f}s")
-
-            # Evaluate the model
-            result = evaluate_model(
-                eval_model,
-                model.name,
-                X_test,
-                y_test,
-                dataset.class_names,
-                training_time
-            )
-
-            # Save evaluation results
-            self._save_results(result, dataset.class_names)
-
-            results.append(result)
-
-            print(f"{model.name} Results:")
-            print(f"Accuracy:  {result.accuracy:.4f}")
-            print(f"Precision: {result.precision:.4f}")
-            print(f"Recall:    {result.recall:.4f}")
-            print(f"F1 Score:  {result.f1_score:.4f}")
-        
-=======
 
         # Create data loaders
         train_loader = self._create_loader(train_dataset, shuffle=True)
@@ -213,7 +114,6 @@
                 self._save_results(result, train_dataset.class_names)
                 results.append(result)
 
->>>>>>> f0e5e67f
         return results
 
     def _create_loader(self, dataset: Dataset, shuffle: bool = False) -> DataLoader:
@@ -491,23 +391,6 @@
             num_workers=self.config.num_workers,
             pin_memory=True,
         )
-<<<<<<< HEAD
-        
-        # Save metrics summary
-        save_metrics_summary(
-            result,
-            self.config.output_path / "metrics"
-        )
-
-
-    def _save_grid_search_results(
-        self,
-        results,
-        model_name
-    ) -> None:
-        save_grid_search_results(results, model_name, self.config.output_path / "grid_search")
-        plot_grid_search_results(results, model_name, self.config.output_path / "grid_search")
-=======
 
         all_features = []
         all_labels = []
@@ -531,5 +414,4 @@
         """Save evaluation results and plots."""
         plot_confusion_matrix(result, class_names, self.config.output_path / "plots")
         plot_roc_curves(result, self.config.output_path / "plots")
-        save_metrics_summary(result, self.config.output_path / "metrics")
->>>>>>> f0e5e67f
+        save_metrics_summary(result, self.config.output_path / "metrics")