--- conflicted
+++ resolved
@@ -16,12 +16,6 @@
 
 def evaluate_model(
     model: Model,
-<<<<<<< HEAD
-    model_name: str,
-    X_test: np.ndarray,
-    y_test: LabelArray,
-=======
->>>>>>> f0e5e67f
     class_names: List[str],
     training_time: float,
     dataset_split: str = "test",
@@ -90,12 +84,8 @@
         }
 
     return EvaluationResult(
-<<<<<<< HEAD
-        model_name=model_name,
-=======
         model_name=model.name,
         dataset_split=dataset_split,
->>>>>>> f0e5e67f
         accuracy=accuracy,
         precision=precision,
         recall=recall,
